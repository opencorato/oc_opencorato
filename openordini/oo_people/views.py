--- conflicted
+++ resolved
@@ -205,13 +205,7 @@
                 img_url = img.url
             except BaseException as e:
                 img_url = "http://%s/static/img/placehold/face_50.png#%s" % (current_site, e)
-<<<<<<< HEAD
-            
-=======
-
-            #print person.first_name
-
->>>>>>> 011cedb8
+
             # manually build a dictionary to have more control on extra
             # data to show (i.e. data not from model Person)
             p_data = {
