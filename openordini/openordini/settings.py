--- conflicted
+++ resolved
@@ -35,10 +35,6 @@
     'endless_pagination',
     'openordini.utility',
     'leaflet',
-<<<<<<< HEAD
-    'mvdb',
-=======
->>>>>>> 2b426655
 )
 
 ROOT_URLCONF = 'openordini.openordini.urls'
