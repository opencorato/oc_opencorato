# -*- coding: utf-8 -*-
from django.db import models
from django.conf import settings
from django.utils.translation import ugettext_lazy as _
<<<<<<< HEAD
from django.core.exceptions import ObjectDoesNotExist
=======
from django.contrib.auth.models import User

from model_utils import Choices
>>>>>>> 92c8dc3b

from open_municipio.users.models import UserProfile as OMUserProfile
from open_municipio.people.models import municipality


class UserProfile(OMUserProfile):

    says_is_psicologo_clinico = models.BooleanField(default=False, verbose_name=_("psicologo clinico"), help_text=_(u"notifica l'amministratore che è uno psicologo clinico"))
    says_is_psicologo_lavoro = models.BooleanField(default=False, verbose_name=_("psicologo del lavoro"), help_text=_(u"notifica l'amministratore che è uno psicologo del lavoro'"))
    says_is_psicologo_forense = models.BooleanField(default=False, verbose_name=_("psicologo forense"), help_text=_(u"notifica l'amministratore che è uno psicologo forense"))
    says_is_asl_employee = models.BooleanField(default=False, verbose_name=_("ASL employee"), help_text=_(u"notifica l'amministratore che è un dipendente ASL"))
    says_is_self_employed = models.BooleanField(default=False, verbose_name=_("psicologo clinico"), help_text=_(u"notifica l'amministratore che è un libero professionista"))

    register_subscription_date = models.DateField(default=None, blank=True, null=True, verbose_name=_(u"register subscription date"), help_text=_(u"la data in cui si è registrato all'albo"))

    @property
    def committee_charges(self):

        comm = []
    
        try:
            all_comm = municipality.committees.as_institution()

            comm = self.person.institutioncharge_set.filter(institution__in=all_comm)
        
        except ObjectDoesNotExist:
            pass

        return comm



    class Meta:
        verbose_name = _("user profile")
        verbose_name_plural = _("user profiles")

<|MERGE_RESOLUTION|>--- conflicted
+++ resolved
@@ -2,13 +2,7 @@
 from django.db import models
 from django.conf import settings
 from django.utils.translation import ugettext_lazy as _
-<<<<<<< HEAD
 from django.core.exceptions import ObjectDoesNotExist
-=======
-from django.contrib.auth.models import User
-
-from model_utils import Choices
->>>>>>> 92c8dc3b
 
 from open_municipio.users.models import UserProfile as OMUserProfile
 from open_municipio.people.models import municipality
