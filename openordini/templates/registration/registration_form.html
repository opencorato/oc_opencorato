--- conflicted
+++ resolved
@@ -1,27 +1,22 @@
 {% extends "registration/base_user.html" %}
 {% load i18n %}
 {% load registration_tags %}
-<<<<<<< HEAD
 {% load staticfiles %}
-=======
 {% load popover_info %}
->>>>>>> d096eb7a
 
 {% block head_css_includes %}
     {{ block.super }}
+<!-- 
      <link rel="stylesheet" href="http://code.jquery.com/ui/1.10.3/themes/smoothness/jquery-ui.css" />
-
+-->
 {% endblock head_css_includes %}
 
 {% block head_js_includes %}
   {{ block.super }}
-    <script src="http://code.jquery.com/ui/1.10.3/jquery-ui.js"></script>
-<<<<<<< HEAD
+<!--
+    <script src="//ajax.googleapis.com/ajax/libs/jqueryui/1.11.1/i18n/jquery-ui-i18n.min.js"></script>
+-->
     <script src="{% static "js/jquery.chained.js" %}"></script>
-  
-=======
-    <script src="//ajax.googleapis.com/ajax/libs/jqueryui/1.11.1/i18n/jquery-ui-i18n.min.js"></script>
->>>>>>> d096eb7a
 {% endblock head_js_includes %}
 
 
@@ -128,19 +123,25 @@
                           <legend>Residenza</legend> 
                           <span class="add-on" style="color: #CCC;"><i class="icon-obbligatorio"> evidenzia i campi obbligatori</i></span></p></br>                       
                              {% include "registration/form_element.html" with element=form.indirizzo_residenza %}
+                             {% include "registration/form_element.html" with element=form.regione_residenza %}
+                             {% include "registration/form_element.html" with element=form.provincia_residenza %}
                              {% include "registration/form_element.html" with element=form.citta_residenza %}
                              {% include "registration/form_element.html" with element=form.cap_residenza %}
-                             {% include "registration/form_element.html" with element=form.provincia_residenza %}
+
                           <legend>Domicilio</legend>
                              {% include "registration/form_element.html" with element=form.indirizzo_domicilio %}
+                             {% include "registration/form_element.html" with element=form.regione_domicilio %}
+                             {% include "registration/form_element.html" with element=form.provincia_domicilio %}
                              {% include "registration/form_element.html" with element=form.citta_domicilio %}
                              {% include "registration/form_element.html" with element=form.cap_domicilio %}
-                             {% include "registration/form_element.html" with element=form.provincia_domicilio %}
+
                           <legend>Studio professionale</legend>                            
                              {% include "registration/form_element.html" with element=form.indirizzo_studio %}
+                             {% include "registration/form_element.html" with element=form.regione_studio %}
+                             {% include "registration/form_element.html" with element=form.provincia_studio %}   
                              {% include "registration/form_element.html" with element=form.citta_studio %}
                              {% include "registration/form_element.html" with element=form.cap_studio %}
-                             {% include "registration/form_element.html" with element=form.provincia_studio %}   
+
 
                             <legend></legend>                        
                              <div id="legal" class="alert">
@@ -187,12 +188,12 @@
             </div>
         </div>
     </div>
-<<<<<<< HEAD
 
     <script lang="text/javascript">
     $("#id_citta_residenza").chainedTo("#id_provincia_residenza");
     </script>   
-=======
+
+<!-- comment 
     <script type="text/javascript">
       $(document).ready(function(){
          
@@ -214,8 +215,7 @@
 
       
   </script>
-    
->>>>>>> d096eb7a
+-->    
 {% endblock %}
 
  